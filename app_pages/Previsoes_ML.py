import streamlit as st
import plotly.express as px
import pandas as pd
import time
from components.indicadores import indicator_names, load_data
from ml_core.forecaster import simulate_forecast, calcular_estatisticas

def ml_page():
    st.title("Previsões de Indicadores Econômicos")
    indicator = st.selectbox(
        "Selecione o indicador para prever",
        list(indicator_names.keys()),
        format_func=lambda x: indicator_names.get(x, x)
    )
    forecast_periods = st.slider("Número de meses para prever", 1, 12, 6)
    data = load_data(indicator)
    if data is not None and not data.empty:
        st.subheader(f"Dados históricos de {indicator_names[indicator]}")
        fig = px.line(data, x='date', y='value')
        st.plotly_chart(fig, use_container_width=True)
        if st.button("Simular Previsão"):
            with st.spinner("Calculando previsão..."):
                time.sleep(2)
                
                future_df = simulate_forecast(data, forecast_periods) 

                historical_df = pd.DataFrame({'date': data['date'].tail(12), 'value': data['value'].tail(12), 'tipo': 'Histórico'})
                combined_df = pd.concat([historical_df, future_df])
                fig = px.line(combined_df, x='date', y='value', color='tipo')
                st.plotly_chart(fig, use_container_width=True)
                st.success("Previsão concluída!")
<<<<<<< HEAD

                estat_hist = calcular_estatisticas(historical_df, 'Histórico')
                estat_prev = calcular_estatisticas(future_df, 'Previsto')
                tabela_estatisticas = pd.concat([estat_hist, estat_prev], axis=1)

                st.write("Tabela Estatística: Histórico vs Previsão")
                st.table(tabela_estatisticas)
=======
>>>>>>> ff70fbda
    else:
        st.error(f"Não há dados disponíveis para {indicator_names[indicator]}.")<|MERGE_RESOLUTION|>--- conflicted
+++ resolved
@@ -29,7 +29,7 @@
                 fig = px.line(combined_df, x='date', y='value', color='tipo')
                 st.plotly_chart(fig, use_container_width=True)
                 st.success("Previsão concluída!")
-<<<<<<< HEAD
+
 
                 estat_hist = calcular_estatisticas(historical_df, 'Histórico')
                 estat_prev = calcular_estatisticas(future_df, 'Previsto')
@@ -37,7 +37,5 @@
 
                 st.write("Tabela Estatística: Histórico vs Previsão")
                 st.table(tabela_estatisticas)
-=======
->>>>>>> ff70fbda
     else:
         st.error(f"Não há dados disponíveis para {indicator_names[indicator]}.")