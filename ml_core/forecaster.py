import pandas as pd
<<<<<<< HEAD
from prophet import Prophet


def simulate_forecast(data: pd.DataFrame, periods: int) -> pd.DataFrame:
    """
    Gera uma previsão de valores futuros com base em dados históricos usando o Prophet.
    
    Args:
        data (pd.DataFrame): DataFrame histórico com colunas 'date' e 'value'.
        periods (int): Número de meses para prever (de 3 a 36).

    Returns:
        pd.DataFrame: DataFrame contendo as datas e valores previstos.
    """
    if data.empty or periods < 3 or periods > 36:
        return pd.DataFrame()

    # Preparar os dados
    history_df = data[['date', 'value']].rename(columns={'date': 'ds', 'value': 'y'})
    
    forecaster = Prophet()

    forecaster.fit(history_df)
    forecasting_period = forecaster.make_future_dataframe(periods=periods, include_history=False, freq='ME')
    forecast_df = forecaster.predict(forecasting_period)

    future_df = pd.DataFrame({'date': forecast_df['ds'], 'value': forecast_df['yhat'], 'tipo': 'Previsão'})

    return future_df

def calcular_estatisticas(df, nome):
    """
    Calcula estatísticas descritivas básicas para uma série temporal.

    Args:
        df (pd.DataFrame): DataFrame contendo uma coluna 'value' com os dados numéricos.
        nome (str): Nome para identificar a série de estatísticas (usado como nome da Series retornada).

    Returns:
        pd.Series: Série contendo média, mediana, desvio padrão, mínimo e máximo dos valores.
    """
    return pd.Series({
        'Média': df['value'].mean(),
        'Mediana': df['value'].median(),
        'Desvio Padrão': df['value'].std(),
        'Mínimo': df['value'].min(),
        'Máximo': df['value'].max()
    }, name=nome)
=======
from datetime import datetime, timedelta

# Verificar disponibilidade do Prophet
try:
    from prophet import Prophet
    PROPHET_AVAILABLE = True
except ImportError:
    PROPHET_AVAILABLE = False
    print("⚠️ Prophet não disponível, usando método alternativo")

def simulate_forecast(indicator_or_data, periods: int) -> pd.DataFrame:
    """
    Gera previsão usando Prophet ou dados diretos.
    
    Args:
        indicator_or_data: Nome do indicador (str) ou DataFrame com dados históricos
        periods (int): Número de períodos para prever.

    Returns:
        pd.DataFrame: DataFrame contendo as datas e valores da previsão.
    """
    
    # Se recebeu string (nome do indicador), carregar dados
    if isinstance(indicator_or_data, str):
        from database_manager import DatabaseManager
        db = DatabaseManager()
        data = db.load_data(indicator_or_data)
        if data is None or data.empty:
            print(f"❌ Nenhum dado disponível para {indicator_or_data}")
            return pd.DataFrame()
    else:
        # Se recebeu DataFrame diretamente
        data = indicator_or_data
    
    if data.empty:
        print("❌ DataFrame vazio fornecido")
        return pd.DataFrame()

    if PROPHET_AVAILABLE:
        try:
            # Preparar dados para Prophet
            history_df = data[['date', 'value']].copy()
            history_df.rename(columns={'date': 'ds', 'value': 'y'}, inplace=True)
            
            # Remover valores nulos
            history_df = history_df.dropna()
            
            if len(history_df) < 10:
                print(f"❌ Dados insuficientes ({len(history_df)} pontos)")
                return create_simple_forecast(data, periods)
            
            print(f"📈 Gerando previsão Prophet ({len(history_df)} pontos, {periods} períodos)")
            
            # Criar e treinar modelo Prophet
            forecaster = Prophet(
                yearly_seasonality=True,
                weekly_seasonality=False,
                daily_seasonality=False
            )
            forecaster.fit(history_df)
            
            # Criar período futuro
            forecasting_period = forecaster.make_future_dataframe(
                periods=periods, 
                include_history=False, 
                freq='ME'  # Monthly End
            )
            
            # Fazer previsão
            forecast_df = forecaster.predict(forecasting_period)
            
            # Formatar resultado
            future_df = pd.DataFrame({
                'date': forecast_df['ds'], 
                'value': forecast_df['yhat'], 
                'lower_bound': forecast_df['yhat_lower'],
                'upper_bound': forecast_df['yhat_upper'],
                'tipo': 'Previsão'
            })
            
            print(f"✅ Previsão Prophet concluída: {len(future_df)} períodos")
            return future_df
            
        except Exception as e:
            print(f"❌ Erro no Prophet: {e}")
            print("🔄 Usando método alternativo...")
            return create_simple_forecast(data, periods)
    else:
        # Usar método alternativo se Prophet não disponível
        return create_simple_forecast(data, periods)

def create_simple_forecast(data: pd.DataFrame, periods: int) -> pd.DataFrame:
    """
    Método alternativo simples de previsão usando tendência linear.
    
    Args:
        data: DataFrame com colunas 'date' e 'value'
        periods: Número de períodos para prever
        
    Returns:
        DataFrame com previsões
    """
    import numpy as np
    
    if data is None or data.empty or len(data) < 2:
        print("❌ Dados insuficientes para previsão simples")
        return pd.DataFrame()
    
    try:
        # Usar últimos 30 pontos ou todos se menos de 30
        recent_data = data.tail(min(30, len(data))).copy()
        
        # Calcular tendência simples
        x = np.arange(len(recent_data))
        y = recent_data['value'].values
        
        # Regressão linear simples
        coeffs = np.polyfit(x, y, 1)
        slope, intercept = coeffs[0], coeffs[1]
        
        last_value = recent_data['value'].iloc[-1]
        last_date = recent_data['date'].iloc[-1]
        
        # Gerar datas futuras (assumindo frequência mensal)
        future_dates = pd.date_range(
            start=last_date + pd.DateOffset(months=1),
            periods=periods,
            freq='M'
        )
        
        # Gerar previsões com tendência
        predictions = []
        for i in range(periods):
            predicted_value = last_value + slope * (i + 1)
            predictions.append(predicted_value)
        
        # Criar DataFrame resultado
        result = pd.DataFrame({
            'date': future_dates,
            'value': predictions,
            'lower_bound': [p * 0.95 for p in predictions],
            'upper_bound': [p * 1.05 for p in predictions],
            'tipo': 'Previsão Simples'
        })
        
        print(f"✅ Previsão simples concluída: {periods} períodos")
        return result
        
    except Exception as e:
        print(f"❌ Erro na previsão simples: {e}")
        return pd.DataFrame()
>>>>>>> 415dba3f
<|MERGE_RESOLUTION|>--- conflicted
+++ resolved
@@ -1,54 +1,5 @@
 import pandas as pd
-<<<<<<< HEAD
-from prophet import Prophet
 
-
-def simulate_forecast(data: pd.DataFrame, periods: int) -> pd.DataFrame:
-    """
-    Gera uma previsão de valores futuros com base em dados históricos usando o Prophet.
-    
-    Args:
-        data (pd.DataFrame): DataFrame histórico com colunas 'date' e 'value'.
-        periods (int): Número de meses para prever (de 3 a 36).
-
-    Returns:
-        pd.DataFrame: DataFrame contendo as datas e valores previstos.
-    """
-    if data.empty or periods < 3 or periods > 36:
-        return pd.DataFrame()
-
-    # Preparar os dados
-    history_df = data[['date', 'value']].rename(columns={'date': 'ds', 'value': 'y'})
-    
-    forecaster = Prophet()
-
-    forecaster.fit(history_df)
-    forecasting_period = forecaster.make_future_dataframe(periods=periods, include_history=False, freq='ME')
-    forecast_df = forecaster.predict(forecasting_period)
-
-    future_df = pd.DataFrame({'date': forecast_df['ds'], 'value': forecast_df['yhat'], 'tipo': 'Previsão'})
-
-    return future_df
-
-def calcular_estatisticas(df, nome):
-    """
-    Calcula estatísticas descritivas básicas para uma série temporal.
-
-    Args:
-        df (pd.DataFrame): DataFrame contendo uma coluna 'value' com os dados numéricos.
-        nome (str): Nome para identificar a série de estatísticas (usado como nome da Series retornada).
-
-    Returns:
-        pd.Series: Série contendo média, mediana, desvio padrão, mínimo e máximo dos valores.
-    """
-    return pd.Series({
-        'Média': df['value'].mean(),
-        'Mediana': df['value'].median(),
-        'Desvio Padrão': df['value'].std(),
-        'Mínimo': df['value'].min(),
-        'Máximo': df['value'].max()
-    }, name=nome)
-=======
 from datetime import datetime, timedelta
 
 # Verificar disponibilidade do Prophet
@@ -199,5 +150,4 @@
         
     except Exception as e:
         print(f"❌ Erro na previsão simples: {e}")
-        return pd.DataFrame()
->>>>>>> 415dba3f
+        return pd.DataFrame()